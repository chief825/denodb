import { FieldOptions, DataTypes, FieldTypeString } from "../data-types.ts";

/** Add a model field to a table schema. */
export function addFieldToSchema(
  table: any,
  fieldOptions: FieldOptions,
) {
  const type = typeof fieldOptions.type === "string"
    ? fieldOptions.type
    : fieldOptions.type.type!;

  let instruction;

  if (typeof fieldOptions.type === "object") {
    if (fieldOptions.type.relationship) {

      const relationshipPKName: string = fieldOptions.type.relationship.model
        .getComputedPrimaryKey();

      const relationshipPKType: FieldTypeString = fieldOptions.type.relationship.model
        .getComputedPrimaryType();
<<<<<<< HEAD

=======
        
>>>>>>> 52a66f1e
      table[relationshipPKType](fieldOptions.name);

      table
        .foreign(fieldOptions.name)
        .references(
            fieldOptions.type.relationship.model
              .field(relationshipPKName)
          )
        .onDelete("CASCADE");

      return;
    }

    const fieldNameArgs: [string | number | (string | number)[]] = [
      fieldOptions.name,
    ];

    if (fieldOptions.type.length) {
      fieldNameArgs.push(fieldOptions.type.length);
    }

    if (fieldOptions.type.precision) {
      fieldNameArgs.push(fieldOptions.type.precision);
    }

    if (fieldOptions.type.scale) {
      fieldNameArgs.push(fieldOptions.type.scale);
    }

    if (fieldOptions.type.values) {
      fieldNameArgs.push(fieldOptions.type.values);
    }

    if (fieldOptions.type.autoIncrement) {
      instruction = table.increments(fieldOptions.name);
    } else {
      instruction = table[type](...fieldNameArgs);
    }

    if (fieldOptions.type.primaryKey) {
      instruction = instruction.primary(fieldOptions.name);
    }

    if (fieldOptions.type.unique) {
      instruction = instruction.unique(fieldOptions.name);
    }

    if (!fieldOptions.type.allowNull) {
      instruction = instruction.notNullable();
    }
  } else {
    instruction = table[type](fieldOptions.name);
  }

  if (typeof fieldOptions.defaultValue !== "undefined") {
    instruction.defaultTo(fieldOptions.defaultValue);
  }
}<|MERGE_RESOLUTION|>--- conflicted
+++ resolved
@@ -19,11 +19,7 @@
 
       const relationshipPKType: FieldTypeString = fieldOptions.type.relationship.model
         .getComputedPrimaryType();
-<<<<<<< HEAD
-
-=======
         
->>>>>>> 52a66f1e
       table[relationshipPKType](fieldOptions.name);
 
       table
