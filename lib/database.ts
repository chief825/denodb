--- conflicted
+++ resolved
@@ -1,8 +1,4 @@
 import type { Connector } from "./connectors/connector.ts";
-<<<<<<< HEAD
-import type { FieldMatchingTable, ModelFields, ModelSchema } from "./model.ts";
-import { QueryBuilder, QueryDescription } from "./query-builder.ts";
-=======
 import type {
   FieldMatchingTable,
   Model,
@@ -10,20 +6,6 @@
   ModelSchema,
 } from "./model.ts";
 import { QueryBuilder, QueryDescription } from "./query-builder.ts";
-import {
-  PostgresConnector,
-  PostgresOptions,
-} from "./connectors/postgres-connector.ts";
-import {
-  SQLite3Connector,
-  SQLite3Options,
-} from "./connectors/sqlite3-connector.ts";
-import { MySQLConnector, MySQLOptions } from "./connectors/mysql-connector.ts";
-import {
-  MongoDBConnector,
-  MongoDBOptions,
-} from "./connectors/mongodb-connector.ts";
->>>>>>> 0f1706bb
 import { formatResultToModelInstance } from "./helpers/results.ts";
 import { Translator } from "./translators/translator.ts";
 
