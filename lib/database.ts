import type { Connector } from "./connectors/connector.ts";
<<<<<<< HEAD
import type { FieldMatchingTable, ModelFields, ModelSchema } from "./model.ts";
=======
import type {
  FieldMatchingTable,
  Model,
  ModelFields,
  ModelSchema,
} from "./model.ts";
>>>>>>> 0f1706bb
import { QueryBuilder, QueryDescription } from "./query-builder.ts";
import {
  PostgresConnector,
  PostgresOptions,
} from "./connectors/postgres-connector.ts";
import {
  SQLite3Connector,
  SQLite3Options,
} from "./connectors/sqlite3-connector.ts";
import { MySQLConnector, MySQLOptions } from "./connectors/mysql-connector.ts";
import {
  MongoDBConnector,
  MongoDBOptions,
} from "./connectors/mongodb-connector.ts";
import { formatResultToModelInstance } from "./helpers/results.ts";
import { Translator } from "./translators/translator.ts";
import { SQLTranslator } from "./translators/sql-translator.ts";

type DatabaseOptions =
  | DatabaseDialect
  | {
    dialect: DatabaseDialect;
    debug?: boolean;
  };

export type SyncOptions = {
  /** If tables should be dropped if they exist. */
  drop?: boolean;
};

export type DatabaseDialect = "postgres" | "sqlite3" | "mysql" | "mongo";

/** Database client which interacts with an external database instance. */
export class Database {
  private _dialect: DatabaseDialect;
  private _connector: Connector;
  private _queryBuilder: QueryBuilder;
  private _models: ModelSchema[] = [];
  private _debug: boolean;

  /** Initialize database given a dialect and options.
   *
   *     const db = new Database("sqlite3", {
   *       filepath: "./db.sqlite"
   *     });
   *
   *     const db = new Database({
   *       dialect: "sqlite3",
   *       debug: true
   *     }, { ... });
   */
  constructor(
    databaseOptionsOrDialect: DatabaseOptions,
    connectionOptions:
      | PostgresOptions
      | SQLite3Options
      | MySQLOptions
      | MongoDBOptions,
  ) {
    this._dialect = typeof databaseOptionsOrDialect === "object"
      ? databaseOptionsOrDialect.dialect
      : databaseOptionsOrDialect;

    this._debug = typeof databaseOptionsOrDialect === "object"
      ? databaseOptionsOrDialect.debug ?? false
      : false;

    this._queryBuilder = new QueryBuilder();

    switch (this._dialect) {
      case "postgres":
        this._connector = new PostgresConnector(
          connectionOptions as PostgresOptions,
        );
        break;

      case "sqlite3":
        this._connector = new SQLite3Connector(
          connectionOptions as SQLite3Options,
        );
        break;

      case "mysql":
        this._connector = new MySQLConnector(connectionOptions as MySQLOptions);
        break;

      case "mongo":
        this._connector = new MongoDBConnector(
          connectionOptions as MongoDBOptions,
        );
        break;

      default:
        throw new Error(
          `No connector was found for the given dialect: ${this._dialect}.`,
        );
    }
  }

  /** Test database connection. */
  ping() {
    return this._connector.ping();
  }

  /** Get the database dialect. */
  getDialect() {
    return this._dialect;
  }

  /* Get the database connector. */
  getConnector() {
    return this._connector;
  }

  /** Create the given models in the current database.
   *
   *     await db.sync({ drop: true });
   */
  async sync(options: SyncOptions = {}) {
    if (options.drop) {
      for (const model of this._models) {
        await model.drop();
      }
    }

    for (const model of this._models) {
      await model.createTable();
    }
  }

  /** Associate all the required information for a model to connect to a database.
   *
   *     await db.link([Flight, Airport]);
   */
  link(models: ModelSchema[]) {
    this._models = models;

    this._models.forEach((model) =>
      model._link({
        queryBuilder: this._queryBuilder,
        database: this,
      })
    );

    return this;
  }

  /** Pass on any query to the database.
   *
   *     await db.query("SELECT * FROM `flights`");
   */
  async query(query: QueryDescription): Promise<Model | Model[]> {
    if (this._debug) {
      console.log(query);
    }

    const results = await this._connector.query(query);

    return Array.isArray(results)
      ? results.map((result) =>
        formatResultToModelInstance(query.schema, result)
      )
      : formatResultToModelInstance(query.schema, results);
  }

  /** Compute field matchings tables for model usage. */
  _computeModelFieldMatchings(
    table: string,
    fields: ModelFields,
    withTimestamps: boolean,
  ): {
    toClient: FieldMatchingTable;
    toDatabase: FieldMatchingTable;
  } {
    const databaseDialect = this.getDialect();
    const translator = databaseDialect === "mongo"
      ? new Translator()
      : new SQLTranslator(databaseDialect);

    const modelFields = { ...fields };
    if (withTimestamps) {
      modelFields.updatedAt = "";
      modelFields.createdAt = "";
    }

    const toDatabase: FieldMatchingTable = Object.entries(modelFields).reduce(
      (prev: any, [clientFieldName, fieldType]) => {
        const databaseFieldName = typeof fieldType !== "string" && fieldType.as
          ? fieldType.as
          : (translator.formatFieldNameToDatabase(clientFieldName) as string);

        prev[clientFieldName] = databaseFieldName;
        prev[`${table}.${clientFieldName}`] = `${table}.${databaseFieldName}`;
        return prev;
      },
      {},
    );

    const toClient: FieldMatchingTable = Object.entries(toDatabase).reduce(
      (prev, [clientFieldName, databaseFieldName]) => ({
        ...prev,
        [databaseFieldName]: clientFieldName,
      }),
      {},
    );

    return { toDatabase, toClient };
  }

  /** Close the current database connection. */
  async close() {
    return this._connector.close();
  }
}<|MERGE_RESOLUTION|>--- conflicted
+++ resolved
@@ -1,14 +1,10 @@
 import type { Connector } from "./connectors/connector.ts";
-<<<<<<< HEAD
-import type { FieldMatchingTable, ModelFields, ModelSchema } from "./model.ts";
-=======
 import type {
   FieldMatchingTable,
   Model,
   ModelFields,
   ModelSchema,
 } from "./model.ts";
->>>>>>> 0f1706bb
 import { QueryBuilder, QueryDescription } from "./query-builder.ts";
 import {
   PostgresConnector,
