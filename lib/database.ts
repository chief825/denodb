--- conflicted
+++ resolved
@@ -7,11 +7,7 @@
 type DatabaseOptions =
   Connector
   | {
-<<<<<<< HEAD
     connector: Connector;
-=======
-    dialect: DatabaseDialect;
->>>>>>> 39b7a514
     debug?: boolean;
   };
 
@@ -42,7 +38,6 @@
    *     }, { ... });
    */
   constructor(
-<<<<<<< HEAD
     databaseOptionsOrConnector: DatabaseOptions,
   ) {
     this._connector =
@@ -54,62 +49,16 @@
       typeof databaseOptionsOrConnector === "object"
         ? databaseOptionsOrConnector.debug ?? false
         : false;
-=======
-    databaseOptionsOrDialect: DatabaseOptions,
-    connectionOptions:
-      | PostgresOptions
-      | SQLite3Options
-      | MySQLOptions
-      | MongoDBOptions,
-  ) {
-    this._dialect = typeof databaseOptionsOrDialect === "object"
-      ? databaseOptionsOrDialect.dialect
-      : databaseOptionsOrDialect;
-
-    this._debug = typeof databaseOptionsOrDialect === "object"
-      ? databaseOptionsOrDialect.debug ?? false
-      : false;
->>>>>>> 39b7a514
 
     this._translator = this._connector._translator;
     this._queryBuilder = new QueryBuilder();
 
-<<<<<<< HEAD
     if (!this._connector) {
       throw new Error('connector must be defined')
     }
 
     if (!this._translator) {
       throw new Error('invalid connector must have _translator property with value')
-=======
-    switch (this._dialect) {
-      case "postgres":
-        this._connector = new PostgresConnector(
-          connectionOptions as PostgresOptions,
-        );
-        break;
-
-      case "sqlite3":
-        this._connector = new SQLite3Connector(
-          connectionOptions as SQLite3Options,
-        );
-        break;
-
-      case "mysql":
-        this._connector = new MySQLConnector(connectionOptions as MySQLOptions);
-        break;
-
-      case "mongo":
-        this._connector = new MongoDBConnector(
-          connectionOptions as MongoDBOptions,
-        );
-        break;
-
-      default:
-        throw new Error(
-          `No connector was found for the given dialect: ${this._dialect}.`,
-        );
->>>>>>> 39b7a514
     }
   }
 
@@ -188,13 +137,6 @@
     toClient: FieldMatchingTable;
     toDatabase: FieldMatchingTable;
   } {
-<<<<<<< HEAD
-=======
-    const databaseDialect = this.getDialect();
-    const translator = databaseDialect === "mongo"
-      ? new Translator()
-      : new SQLTranslator(databaseDialect);
->>>>>>> 39b7a514
 
     const modelFields = { ...fields };
     if (withTimestamps) {
@@ -204,16 +146,10 @@
 
     const toDatabase: FieldMatchingTable = Object.entries(modelFields).reduce(
       (prev: any, [clientFieldName, fieldType]) => {
-<<<<<<< HEAD
         const databaseFieldName =
           typeof fieldType !== "string" && fieldType.as
             ? fieldType.as
             : (this._translator.formatFieldNameToDatabase(clientFieldName) as string);
-=======
-        const databaseFieldName = typeof fieldType !== "string" && fieldType.as
-          ? fieldType.as
-          : (translator.formatFieldNameToDatabase(clientFieldName) as string);
->>>>>>> 39b7a514
 
         prev[clientFieldName] = databaseFieldName;
         prev[`${table}.${clientFieldName}`] = `${table}.${databaseFieldName}`;
