--- conflicted
+++ resolved
@@ -1,14 +1,9 @@
 import { PostgresClient } from "../../deps.ts";
 import type { Connector, ConnectorOptions } from "./connector.ts";
 import { SQLTranslator } from "../translators/sql-translator.ts";
-<<<<<<< HEAD
-import { QueryDescription } from "../query-builder.ts";
-import { Values } from '../data-types.ts';
-import { DatabaseDialect } from "../database.ts";
-=======
 import type { QueryDescription } from "../query-builder.ts";
 import type { Values } from "../data-types.ts";
->>>>>>> 39b7a514
+import { DatabaseDialect } from "../database.ts";
 
 export interface PostgresOptions extends ConnectorOptions {
   database: string;
